from functools import partial, update_wrapper
from threading import Event, Lock
from collections import deque
from dataclasses import dataclass
from datetime import datetime
from random import shuffle, sample
from pathlib import Path
from typing import Dict, Optional, NamedTuple
import hashlib
import logging
import argparse
import shutil
import json
import sys

import ase
from ase.db import connect
from ase.calculators.nwchem import NWChem
from colmena.models import Result, ResourceRequirements
from colmena.queue import ColmenaQueues
from colmena.queue.redis import RedisQueues
from colmena.thinker import BaseThinker, event_responder, result_processor, ResourceCounter, task_submitter
from colmena.task_server.globus import GlobusComputeTaskServer
from globus_compute_sdk import Client as GCClient
import proxystore as ps
import numpy as np
import torch
from proxystore.connectors.file import FileConnector
from proxystore.connectors.globus import GlobusConnector
from proxystore.connectors.redis import RedisConnector
from proxystore.store import register_store, Store
from proxystore.store.globus import GlobusEndpoints
from proxystore.store.utils import get_key

from fff.learning.gc.ase import SchnetCalculator
from fff.learning.gc.functions import GCSchNetForcefield
from fff.learning.gc.models import SchNet
from fff.learning.util.messages import TorchMessage
from fff.sampling.md import MolecularDynamics
from fff.sampling.mhm import MHMSampler
from fff.sampling.mctbp import MCTBP
from fff.simulation import run_calculator
from fff.simulation.utils import read_from_string, write_to_string

logger = logging.getLogger('main')

# Hard-coded values for the CPU nodes
cores_per_node = 128
memory_per_node = 500  # In GB
scratch_path = '/pscratch/sd/w/wardlt/fff/'


@dataclass
class Trajectory:
    """Tracks the state of searching along individual trajectories

    We mark the starting point, the last point produced from sampling,
    and the last point we produced that has been validated
    """
    id: int  # ID number of the
    starting: ase.Atoms  # Starting point of the trajectory
    current_timestep = 0  # How many timesteps have been used so far
    last_validated: ase.Atoms = None  # Last validated point on the trajectory
    current: ase.Atoms = None  # Last point produced along the trajectory
    last_run_length: int = 0  # How long between current and last_validated
    name: str = None  # Name of the trajectory

    def __post_init__(self):
        self.last_validated = self.current = self.starting

    def update_current_structure(self, strc: ase.Atoms, run_length: int):
        """Update the structure that has yet to be updated

        Args:
            strc: Structure produced by sampling
            run_length: How many timesteps were performed in sampling run
        """
        self.current = strc.copy()
        self.last_run_length = run_length

    def set_validation(self, success: bool):
        """Set whether the trajectory was successfully validated

        Args:
            success: Whether the validation was successful
        """
        if success:
            self.last_validated = self.current  # Move the last validated forward
            self.current_timestep += self.last_run_length


@dataclass
class SimulationTask:
    atoms: ase.Atoms  # Structure to be run
    traj_id: int  # Which trajectory this came from
    ml_eng: float  # Energy predicted from machine learning model
    ml_std: Optional[float] = None  # Uncertainty of the model


class Thinker(BaseThinker):
    """Class that schedules work on the HPC

    Args:
        queues: Queues to send and receive work
        out_dir: Directory in which to write output files
        db_path: Path to the training data which has been collected so far
        search_path: Path to a databases of geometries to use for searching
        model: Initial model being trained. All further models will be trained using these starting weights
        infer_chunk_size: Number of structures to evaluate per each inference task
        infer_pool_size: Number of inference chunks to perform before selecting new tasks
        n_to_run: Number of simulations to run
        n_models: Number of models to train in the ensemble
        n_qc_workers: Number of workers dedicated to quantum chemistry tasks
        node_size_map: Defines a relationship between system size and number of nodes required.
            Each member of the list is a number of electrons. We determine the number of nodes required
            by finding the index of the last item smaller than the number of electrons for a system,
            then raising two to that power. E.g., items larger than the first entry run on 2^1==2 nodes.
        energy_tolerance: How large of an energy difference to accept when auditing
        max_force: Structures with forces larger than this threshold will be excluded from training sets
        min_run_length: Minimum length of sampling runs
        max_run_length: Minimum length of sampling runs
        samples_per_run: Number of samples to produce during a sampling run
        queue_length: Target number of audit calculations to have in queue
        queue_tolerance: Fraction queue length can vary before we reallocate workers (should be <<1)
        retrain_freq: How often to trigger retraining
        ps_names: Mapping of task type to ProxyStore object associated with it
    """
    def __init__(
            self,
            queues: ColmenaQueues,
            out_dir: Path,
            db_path: Path,
            search_path: Path,
            model: SchNet,
            energy_tolerance: float,
            max_force: float,
            min_run_length: int,
            max_run_length: int,
            samples_per_run: int,
            infer_chunk_size: int,
            infer_pool_size: int,
            n_to_run: int,
            n_models: int,
            n_qc_workers: int,
<<<<<<< HEAD
            node_size_map: list[int],
=======
>>>>>>> 8d13ea2a
            n_sampling_workers: int,
            queue_length: int,
            queue_tolerance: float,
            retrain_freq: int,
            ps_names: Dict[str, str],
    ):
        # Make the resource tracker
        #  For now, we only control resources over how many samplers are run at a time
        rec = ResourceCounter(n_qc_workers + n_sampling_workers, ['sample', 'simulate'])
        super().__init__(queues, resource_counter=rec)

        # Save key configuration
        self.n_qc_workers = n_qc_workers
        self.db_path = db_path
        self.starting_model = model
        self.ps_names = ps_names
        self.n_models = n_models
        self.out_dir = out_dir
        self.energy_tolerance = energy_tolerance
        self.num_to_run = n_to_run
        self.infer_chunk_size = infer_chunk_size
        self.infer_pool_size = infer_pool_size
        self.retrain_freq = retrain_freq
        self.min_run_length = min_run_length
        self.max_run_length = max_run_length
        self.samples_per_run = samples_per_run
        self.queue_length = queue_length
        self.queue_tolerance = queue_tolerance
        self.max_force = max_force
        self.node_size_map = [0] + sorted(node_size_map)

        # Determine where we are running the sampling tasks
        self.sampling_on_qc_workers = n_sampling_workers == 0
        self.n_sampling_workers = n_sampling_workers
        if self.sampling_on_qc_workers:
            self.logger.info(f'Running sampling on {self.n_sampling_workers} separate workers')

        # Determine where we are running the
        self.sampling_on_qc_workers = n_sampling_workers == 0
        self.n_sampling_workers = n_sampling_workers
        if self.sampling_on_qc_workers:
            self.logger.info(f'Running sampling on {self.n_sampling_workers} separate workers')

        # Load in the search space
        self.search_space_lock: Lock = Lock()
        with connect(search_path) as db:
            self.search_space = [Trajectory(i, x.toatoms(), name=x.get('filename', f'traj-{i}')) for i, x in enumerate(db.select(''))]
            shuffle(self.search_space)
            self.search_space = deque(self.search_space)
        self.logger.info(f'Loaded a search space of {len(self.search_space)} geometries at {search_path}')

        # State that evolves as we run
        self.training_round = 0
        self.inference_round = 0
        self.num_complete = 0
        self.run_length = min_run_length
        self.audit_results: deque[float] = deque(maxlen=self.n_qc_workers * 4)  # Audit Error / Run Length

        # Storage for inference tasks and results
        self.inference_pool: list[ase.Atoms] = []  # List of objects ready for inference
        self.inference_results: dict[int, tuple[list[ase.Atoms], list[Optional[Result]]]] = {}  # Results from inf batches
        self.inference_complete: list[tuple[list[ase.Atoms], list[Result]]] = []  # Complete, successful inf batches

        # Create a proxy for the starting model. It never changes
        #  We store it as a TorchMessage object which can be deserialized more easily
        if 'train' in self.ps_names:
            train_store = ps.store.get_store(self.ps_names['train'])
            self.starting_model_proxy = train_store.proxy(TorchMessage(self.starting_model))
        else:
            self.starting_model_proxy = TorchMessage(self.starting_model)

        # Create a proxy for the "active" model that we'll use to generate trajectories
        if 'sample' in self.ps_names:
            sample_store = ps.store.get_store(self.ps_names['sample'])
            self.active_model_proxy = sample_store.proxy(SchnetCalculator(self.starting_model))
        else:
            self.active_model_proxy = SchnetCalculator(self.starting_model)

        # Proxies for the inference models
        self.inference_proxies: list[ps.proxy.Proxy | None] = [None] * self.n_models  # None until first trained

        # Coordination between threads
        #  Communication from the training tasks
        self.training_incomplete = 0  # Number of training tasks that are incomplete
        self.train_data_keys: list[NamedTuple] = []  # Stores the keys of the proxies associated with training data
        self.start_training = Event()  # Starts training on the latest data
        self.training_complete = Event()
        self.active_updated = False  # Whether the active model has already been updated for this batch
        self.sampling_ready = Event()  # Starts sampling only after the first models are read
        self.inference_ready = Event()  # Starts inference only after all models are ready

        #  Coordination between sampling and simulation
        self.has_tasks = Event()  # Whether there are tasks ready to submit
        self.task_queue_audit: list[SimulationTask] = []  # Tasks for checking trajectories
        self.task_queue_active: deque[SimulationTask] = deque(maxlen=self.num_to_run)  # Tasks for best training data
        self.task_queue_lock = Lock()  # Locks both of the task queues
        self.reallocating = Event()  # Marks that we are re-allocating resources
        self.to_audit: dict[int, Trajectory] = {}  # List of trajectories being audited

        # Initialize the system settings
        self.start_training.set()  # Start by training the model
        if self.sampling_on_qc_workers:
            self.rec.reallocate(None, 'sample', n_qc_workers)  # Start with all devoted to sampling
        else:
            # Partition workers to sampling and simulation
            self.rec.reallocate(None, 'sample', self.n_sampling_workers)
            self.rec.reallocate(None, 'simulate', n_qc_workers)

    @event_responder(event_name='start_training')
    def train_models(self):
        """Submit the models to be retrained"""
        self.training_complete.clear()
        self.training_round += 1
        self.logger.info(f'Started training batch {self.training_round}')
        self.active_updated = False

        # Load in the training dataset
        with connect(self.db_path) as db:
            logger.info(f'Connected to a database with {len(db)} entries at {self.db_path}')
            all_examples = np.array([x.toatoms() for x in db.select("")], dtype=object)
        self.logger.info(f'Loaded {len(all_examples)} training examples')

        # Remove the unrealistic structures
        if self.max_force is not None:
            all_examples = [a for a in all_examples if np.linalg.norm(a.get_forces(), axis=-1).max() < self.max_force]
            self.logger.info(f'Reduced the number of training examples to {len(all_examples)} with forces less than {self.max_force:.2f} eV/A.')

        # Sample the training sets
        train_sets = []
        valid_sets = []
        n_train = int(len(all_examples) * 0.9)
        for _ in range(self.n_models):
            shuffle(all_examples)
            train_sets.append(all_examples[:n_train])
            valid_sets.append(all_examples[n_train:])

        # Create the proxies of the training and validation data
        if 'train' in self.ps_names:
            store = ps.store.get_store(self.ps_names['train'])  # TODO (wardlt): Store stores not names?
            train_sets = store.proxy_batch(train_sets)
            valid_sets = store.proxy_batch(valid_sets)
            self.train_data_keys = [get_key(x) for x in train_sets + valid_sets]

        # Send off the models to be trained
        for i, train_set in enumerate(train_sets):
            # Send a training job
            self.queues.send_inputs(
                self.starting_model_proxy,
                train_set,
                valid_sets[i],
                method='train',
                topic='train',
                task_info={
                    'model_id': i,
                    'training_round': self.training_round,
                    'train_size': len(all_examples)
                }
            )
            self.training_incomplete += 1

    @result_processor(topic='train')
    def store_models(self, result: Result):
        """Store a model once it finishes updating"""
        model_id = result.task_info["model_id"]
        self.logger.info(f'Received result from model {model_id}. Success: {result.success}')

        # Save the model to disk
        proxy = result.value
        if result.success:
            # Unpack the result and training history
            model_msg, train_log = result.value

            # Save the training data
            with open(self.out_dir / 'training-history.json', 'a') as fp:
                print(json.dumps(train_log.to_dict(orient='list')), file=fp)

            # Update the "active" model
            if not self.active_updated:
                # Update the active model
                if 'sample' in self.ps_names:
                    sample_store = ps.store.get_store(self.ps_names['sample'])
                    # sample_store.evict(get_key(self.active_model_proxy))  # TODO (wardlt): Evict only when I can ensure it's no longer used.
                    self.active_model_proxy = sample_store.proxy(SchnetCalculator(model_msg.get_model()))
                else:
                    self.active_model_proxy = SchnetCalculator(model_msg.get_model())

                self.active_updated = True
                self.logger.info('Updated the active model')

                # Signals that inference can start now that we've saved one model
                self.sampling_ready.set()

            # Update the proxies used for inference
            if 'train' in self.ps_names:
                # Evict the previous inference model
                inf_store = ps.store.get_store(self.ps_names['train'])

                # Store the next model
                str(model_msg)  # Forces proxy to resolve before we proxy it again
                self.inference_proxies[model_id] = inf_store.proxy(model_msg)
            else:
                self.inference_proxies[model_id] = model_msg
            self.logger.info(f'Stored the proxy for model {model_id}')

            # Check if we have a full batch of models
            if not any(x is None for x in self.inference_proxies):
                if not self.inference_ready.is_set():
                    self.inference_ready.set()
                    self.logger.info('Inference is now eligible to start')

        # Stop if the model training failed
        assert result.success, result.failure_info.exception

        # Check whether training is complete
        self.training_incomplete -= 1
        if self.training_incomplete == 0:
            self.logger.info('All models are trained. Marking that training is complete')
            self.submit_inference()  # Command inference to start first
            self.training_complete.set()

            # Evict the training data
            if 'train' in self.ps_names:
                train_store = ps.store.get_store(self.ps_names['train'])
                for key in self.train_data_keys:
                    train_store.evict(key)
                self.logger.info('Evicted the training data from the proxy store')
        else:
            self.logger.info(f'{self.training_incomplete} models left to train')

        # Save the task information to disk
        with open(self.out_dir / 'training-results.json', 'a') as fp:
            print(result.json(exclude={'inputs', 'value'}), file=fp)

    @task_submitter(task_type='sample')
    def submit_sampler(self):
        """Perform molecular dynamics to generate new structures"""
        self.sampling_ready.wait()

        # Pick the next eligible trajectory and start from the last validated structure
        with self.search_space_lock:
            trajectory = self.search_space.popleft()
        starting_point = trajectory.starting

        # Add the structure to a list of those being validated
        self.to_audit[trajectory.id] = trajectory

        # Determine the run length based on observations of errors
        if len(self.audit_results) > self.n_qc_workers:
            # Predict run length given audit error
            error_per_step = np.median(self.audit_results)
            self.logger.info(f'Median error per step: {error_per_step:.2e} eV/atom/step')
            target_error = self.energy_tolerance
            estimated_run_length = int(target_error / error_per_step)
            self.logger.info(f'Estimated run length of {estimated_run_length} steps to have an error of {target_error:.3f} eV/atom')
            self.run_length = max(self.min_run_length, min(self.max_run_length, estimated_run_length))  # Keep to within the user-defined bounds

        # Submit it with the latest model
        self.logger.info(f'Running trajectory {trajectory.id} for {self.run_length} steps '
                         f'starting at {trajectory.current_timestep}')
        self.queues.send_inputs(
            starting_point,
            self.run_length,
            self.active_model_proxy,
            method='run_sampling',
            topic='sample',
            task_info={'traj_id': trajectory.id, 'run_length': self.run_length}
        )

    def _log_queue_sizes(self):
        """Log the size of the result queues"""
        self.logger.info(f'Queue sizes - Audit: {len(self.task_queue_audit)}, Active: {len(self.task_queue_active)}')

    @result_processor(topic='sample')
    def store_sampling_results(self, result: Result):
        """Store the results of a sampling run"""
        traj_id = result.task_info['traj_id']
        self.logger.info(f'Received sampling result for trajectory {traj_id}. Success: {result.success}')

        # Determine whether we should continue sampling
        if len(self.task_queue_audit) > self.queue_length * (1 + self.queue_tolerance) and \
                self.rec.allocated_slots('sample') > 0 and \
                not self.reallocating.is_set() and \
                not self.done.is_set():
            self.reallocating.set()
            if self.sampling_on_qc_workers:
                self.logger.info('We have enough sampling tasks, reallocating resources to simulation')
                self.rec.reallocate('sample', 'simulate', 1, block=False, callback=self.reallocating.clear)
            else:
                self.logger.info('We have enough sampling task, reallocating resources to simulation')
                self.rec.reallocate('sample', None, self.n_sampling_workers, block=False, callback=self.reallocating.clear)
        self.rec.release('sample', 1)

        # If successful, submit the structures for auditing
        proxy = result.value
        if result.success:
            audit, traj = result.value
            self.logger.info(f'Produced {len(traj)} new structures')

            # Save how many were produced
            result.task_info['num_produced'] = len(traj)  # First was the initial structure

            # Down-sample to target count if needed
            if len(traj) > self.samples_per_run:
                traj = sample(traj, self.samples_per_run)
                self.logger.info(f'Downsampled to {len(traj)}')

            # Update the state of the trajectory
            self.to_audit[traj_id].update_current_structure(audit, result.task_info['run_length'])

            # Add the audit to the last queue
            with self.task_queue_lock:
                self.task_queue_audit.append(SimulationTask(
                    atoms=audit, traj_id=traj_id, ml_eng=audit.get_potential_energy()
                ))
                self.has_tasks.set()
                self._log_queue_sizes()

            # Store the trajectory ID as information about the atoms object
            for a in traj:
                a.calc = None  # Remove the calculator as it's no longer needed
                a.info['traj_id'] = traj_id

            # Extend the current list of candidates
            self.inference_pool.extend(traj)
            self.logger.info(f'Inference pool now has {len(self.inference_pool)} candidates')

            # Submit if we are not training
            if self.training_complete.is_set():
                self.submit_inference()
        else:
            # If not, push it to the back of the queue
            traj = self.to_audit.pop(traj_id)
            with self.search_space_lock:
                self.search_space.append(traj)

        # Save the result to disk
        with open(self.out_dir / 'sampling-results.json', 'a') as fp:
            print(result.json(exclude={'inputs', 'value'}), file=fp)

    def submit_inference(self):
        """Submit a list of tasks for inference

        Called by other agents when appropriate
        """
        if self.done.is_set():
            return

        # Submit inference chunks if possible
        while len(self.inference_pool) > self.infer_chunk_size and self.inference_ready.is_set():
            # Split off a chunk
            shuffle(self.inference_pool)  # Nearby samples are correlated, this breaks that up
            inf_chunk = self.inference_pool[:self.infer_chunk_size]
            del self.inference_pool[:self.infer_chunk_size]

            # Proxy the inference chunk
            if 'infer' in self.ps_names:
                store = ps.store.get_store(self.ps_names['infer'])
                inf_proxy = store.proxy(inf_chunk)
            else:
                inf_proxy = inf_chunk

            # Prepare storage for the outputs
            #  Includes a list of the structures and a placeholder for the results
            self.inference_results[self.inference_round] = (inf_chunk, [None] * self.n_models)

            # Submit inference for each model
            for model_id, model_msg in enumerate(self.inference_proxies):
                self.queues.send_inputs(
                    model_msg, inf_proxy, method='evaluate', topic='infer',
                    task_info={'model_id': model_id, 'infer_id': self.inference_round}
                )

            # Increment the inference chunk ID
            self.logger.info(f'Submitted inference round {self.inference_round}')
            self.inference_round += 1

    @result_processor(topic='infer')
    def store_inference(self, result: Result):
        """Collect the results from inference tasks.

        Once all models from an inference batch have completed, check if all were successful.
        Once enough inference batches have completed successfully, pick the next round of tasks"""
        # Get the batch information
        infer_id = result.task_info['infer_id']
        model_id = result.task_info['model_id']
        self.logger.info(f'Received inference batch {infer_id} model {model_id}. Success: {result.success}')

        # If first result from batch, create storage
        my_batch = self.inference_results[infer_id]

        # Allocate the result in the appropriate spot
        my_batch[1][model_id] = result
        num_complete = sum(x is not None for x in my_batch[1])
        self.logger.info(f'Completed inference from {num_complete}/{self.n_models} models')

        # Check if all results are complete
        if num_complete == self.n_models:
            # If so, remove it from the dictionary holding results
            del self.inference_results[infer_id]

            # If all were successful, add it to the ready queue
            all_success = all(x.success for x in my_batch[1])
            self.logger.info(f'All results from {infer_id} have finished. All successful: {all_success}')
            if all_success:
                self.inference_complete.append(my_batch)
                self.logger.info(f'Completed {len(self.inference_complete)}/{self.infer_pool_size} inference batches')

        # If enough batches have completed, create a new task pool
        if len(self.inference_complete) >= self.infer_pool_size:
            self.logger.info('Selecting new tasks using active learning')

            # Consolidate the structures and predictions across batches
            all_strcs = []
            all_preds = []
            all_traj_id = []
            for strcs, preds in self.inference_complete:
                all_strcs.extend(strcs)
                all_traj_id.extend([s.info['traj_id'] for s in strcs])  # Store the trajectory IDs

                # Store the energy predictions. They are the first return value
                #  We make them into a (n_strcs x n_models) array below
                all_preds.append(np.array([p.value[0] for p in preds]).T)
            all_preds = np.vstack(all_preds)  # Combine
            self.logger.info(f'Consolidated an {all_preds.shape} array of {len(all_strcs)} choices to select from')

            # Clear the inference list now that we're done
            self.inference_complete.clear()

            # Perform the active learning step
            selected_structures = self._select_structures(all_strcs, all_preds, all_traj_id)
            self.logger.info(f'Selected a set of {len(selected_structures)} updated structures')

            # Update the task list
            with self.task_queue_lock:
                self.task_queue_active.extend(selected_structures)
            self.logger.info('Updated task queue')
            self._log_queue_sizes()

        # Store the results to disk
        with open(self.out_dir / 'inference-results.json', 'a') as fp:
            print(result.json(exclude={'value', 'inputs'}), file=fp)

    def _select_structures(self, structures: list[ase.Atoms], energies: np.ndarray, traj_ids: list[int]) \
            -> list[SimulationTask]:
        """Select a list of structures for the next batch

        Number of structures is set by ``self.n_to_run``

        Args:
            structures: List of structures to chose from
            energies: Energies predicted for each structure by each model
            traj_ids: ID for the trajectories from which each structure was sampled
        Returns:
            Top list of structures to run
        """

        # Compute the standard deviation of energy per atom across each model
        n_atoms = np.array([len(a) for a in structures])
        energy_std = np.std(np.divide(energies, n_atoms[:, None]), axis=1)

        # Make the structures and traj_ids a ndarray, so we can slice it easier
        structures = np.array(structures, dtype=object)
        traj_ids = np.array(traj_ids)

        # TODO (wardlt): Screen out molecules too similar to training set. Not critical as they should have small std

        # Gradually add a list of molecules
        output = []
        while len(output) < self.num_to_run and len(structures) > 2:  # Need at least a few structures to pick from
            # Select the most uncertain structures
            worst_pred_ind = np.argmax(energy_std)
            output.append(SimulationTask(
                atoms=structures[worst_pred_ind],
                traj_id=int(traj_ids[worst_pred_ind]),  # Ensure it is a JSON-compatible int
                ml_eng=energies[worst_pred_ind, :].mean(),
                ml_std=energy_std[worst_pred_ind],
            ))

            # Remove the 5% of predictions that are most correlated to this one
            #  We compute the correlation coefficient "by hand" to only compute it against one row
            energies_minus_mean = energies - energies.mean(axis=1, keepdims=True)  # x - x_mean for each row
            assert energies_minus_mean.mean(axis=1).max() < 1e-6, "Messed up the mean computation"
            worst_energies = energies_minus_mean[worst_pred_ind, :]
            corr = (np.dot(energies_minus_mean, worst_energies) /
                    np.sqrt(np.power(energies_minus_mean, 2).sum(axis=1)
                            * np.power(worst_energies, 2).sum()))
            corr = np.abs(corr)

            #  Use argpartition to find the 95% that are least correlated
            worst_to_exclude = int(len(structures) * 0.05) + 1
            sorted_corrs = np.argpartition(-corr, kth=worst_to_exclude)  # largest corrs up front
            to_pick = sorted_corrs[worst_to_exclude:]
            assert corr[to_pick].mean() <= corr.mean(), "You got the sorting backwards"

            #  Only include the least correlated
            energy_std = energy_std[to_pick]
            energies = energies[to_pick, :]
            traj_ids = traj_ids[to_pick]
            structures = structures[to_pick]

        return output

    @task_submitter(task_type="simulate")
    def submit_simulation(self):
        """Submit a new simulation to check results from sampling/gather new training data"""
        # Get a simulation to run
        to_run = None
        task_type = None
        while to_run is None:
            self.has_tasks.wait()
            with self.task_queue_lock:  # Wait for another thread to add structures
                task_type = None

                # Enumerate the lists to choose from
                list_choices = [
                    ('audit', self.task_queue_audit, lambda: self.task_queue_audit.pop(0)),
                    ('active', self.task_queue_active, self.task_queue_active.popleft),
                ]

                shuffle(list_choices)  # Shuffle them
                for _task_type, _task_list, _task_pull in list_choices:  # Iterate in the random order
                    if len(_task_list) > 0:
                        to_run = _task_pull()
                        task_type = _task_type
                        self._log_queue_sizes()
                        break

            # If task_type is None, neither were picked
            if task_type is None:
                self.logger.info('No tasks are available to run. Waiting ...')
                self.has_tasks.clear()  # We don't have any tasks to run
            self.logger.info(f'Selected a {task_type} to run next')

        # Determine the number of nodes required
        atoms: ase.Atoms = to_run.atoms
        n_electrons = sum(atoms.get_atomic_numbers())
        node_count = 2 ** max(i for i, x in enumerate(self.node_size_map) if n_electrons > x)
        self.logger.info(f'Running on {node_count} nodes. Electron count={n_electrons}')
        if node_count > 1:
            self.logger.info(f'Waiting for {node_count} more nodes to become available.')
            self.rec.acquire("simulate", node_count - 1)

        atoms.set_center_of_mass([0, 0, 0])
        xyz = write_to_string(atoms, 'xyz')
        self.queues.send_inputs(xyz, input_kwargs={'nodes': node_count},
                                resources=ResourceRequirements(node_count=node_count),  # TODO (avoid duplication)
                                method='run_calculator', topic='simulate',
                                keep_inputs=True,  # The XYZ file is not big
                                task_info={'traj_id': to_run.traj_id, 'task_type': task_type,
                                           'ml_energy': to_run.ml_eng, 'xyz': xyz})

    @result_processor(topic='simulate')
    def store_simulation(self, result: Result):
        """Store the results from a simulation"""
        # Get the associated trajectory
        traj_id = result.task_info['traj_id']
        self.logger.info(f'Received a simulation from trajectory {traj_id}. Success: {result.success}. Node count: {result.resources.node_count}')

        # Adjust resources if queue is too small
        if len(self.task_queue_audit) <= self.queue_length * (1 - self.queue_tolerance) and \
                self.rec.allocated_slots('simulate') > 0 and \
                not self.reallocating.is_set() and \
                not self.done.is_set():
            if self.sampling_on_qc_workers:
                self.reallocating.set()
                self.logger.info('Running low on simulation tasks. Reallocating to sampling')
                self.rec.reallocate('simulate', 'sample', 1, block=False, callback=self.reallocating.clear)
            else:
                self.logger.info('Running low on simulation tasks. Restarting sampling')
                self.rec.reallocate(None, 'sample', self.n_sampling_workers)  # Should complete immediately
<<<<<<< HEAD
        self.rec.release('simulate', result.resources.node_count)
=======
        self.rec.release('simulate', 1)
>>>>>>> 8d13ea2a

        # Store the result in the database if successful
        task_type = result.task_info['task_type']
        proxy = result.value
        if result.success:
            # Count the completed calculation
            self.num_complete += 1
            self.logger.info(f'Evaluated {self.num_complete}/{self.num_to_run} structures')
            if self.num_complete >= self.num_to_run:
                self.done.set()

            # Store the simulation energy for later analysis
            atoms: ase.Atoms = read_from_string(result.value, 'json')
            dft_energy = atoms.get_potential_energy()
            result.task_info['dft_energy'] = dft_energy

            # See how things compared to
            ml_eng = result.task_info['ml_energy']
            difference = abs(ml_eng - dft_energy) / len(atoms)
            result.task_info['difference'] = difference

            # If an audit calculation, check whether the energy is close to the ML prediction
            if task_type == 'audit':
                traj = self.to_audit.pop(traj_id)
                was_successful = difference < self.energy_tolerance
                traj.set_validation(was_successful)
                self.logger.info(f'Audit for run of {traj.last_run_length} steps for {traj_id} complete.'
                                 f' Result: {was_successful}. Difference: {difference * 1000:.1f} meV/atom')

                # Update the audit history
                self.audit_results.append(difference / traj.last_run_length)

                # Add the trajectory back to the list to sample from
                with self.search_space_lock:
                    self.search_space.append(traj)  # Put it to the back of the list
            else:
                # Just print the performance
                self.logger.info(f'Difference between ML and DFT: {difference * 1000:.1f} meV/atom')

            # Store in the training set
            if difference < 1e6:
                # Get information about the trajectory
                if traj_id in self.to_audit:
                    traj = self.to_audit[traj_id]
                else:
                    with self.search_space_lock:
                        traj = next(x for x in self.search_space if x.id == traj_id)
                with connect(self.db_path) as db:
                    db.write(atoms, runtime=result.time_running, source=task_type, filename=traj.name)
            else:
                self.logger.info('Difference is too large. Not storing as this structure is unrealistic')

            # Trigger actions based on number of tasks completed
            if self.num_complete % self.retrain_freq == 0:
                if self.training_complete.is_set():
                    self.logger.info('Sufficient data collected to retrain. Triggering training to restart.')
                    self.start_training.set()
                else:
                    self.logger.info('Sufficient data collected to retrain, but training is still underway')

        elif task_type == 'audit':
            # If the calculation failed, we mark the validation as failed
            traj = self.to_audit.pop(traj_id)
            traj.set_validation(False)

            # Also add it back to the search space
            with self.search_space_lock:
                self.search_space.append(traj)

            # Add a large error value to the queue
            self.audit_results.append(10 / traj.last_run_length)  # 10 eV/atom is much larger than our typical error

        # Write output to disk regardless of whether we were successful
        with open(self.out_dir / 'simulation-results.json', 'a') as fp:
            print(result.json(exclude={'value', 'inputs'}), file=fp)


if __name__ == '__main__':
    # User inputs
    parser = argparse.ArgumentParser()

    # Network configuration details
    group = parser.add_argument_group(title='Network Configuration',
                                      description='How to connect to the Redis task queues and task servers, etc')
    group.add_argument("--redishost", default="127.0.0.1", help="Address at which the redis server can be reached")
    group.add_argument("--redisport", default="6379", help="Port on which redis is available")

    # Computational infrastructure information
    group = parser.add_argument_group(title='Compute Infrastructure',
                                      description='Information about how to run the tasks')
    group.add_argument("--ml-endpoint", help='FuncX endpoint ID for model training and interface')
    group.add_argument("--qc-endpoint", help='FuncX endpoint ID for quantum chemistry')
    group.add_argument("--num-qc-workers", type=int, help="Number of workers performing chemistry tasks")
    group.add_argument("--num-sampling-workers", type=int, default=0, help="If >0, sampling tasks run on this many GPU workers. "
                                                                           "If 0, they run on the same CPU resources as ")
    group.add_argument("--parsl", action='store_true', help='Use Parsl instead of FuncX')
    group.add_argument("--parsl-site", default='theta-venti', help='Which configuration to use for Parsl')

    # Problem configuration
    group = parser.add_argument_group(title='Problem Definition',
                                      description='Defining the search space, models and optimizers-related settings')
    group.add_argument('--starting-model', help='Path to a torch checkpoint file', required=True)
    group.add_argument('--training-set', help='Path to ASE DB used to train the initial models', required=True)
    group.add_argument('--search-space', help='Path to ASE DB of starting structures for molecular dynamics sampling',
                       required=True)
    group.add_argument('--num-to-run', default=100, type=int, help='Total number of simulations to perform')
    group.add_argument('--calculator', choices=['ttm', 'dft', 'mp2'], required=True, help='Method used to create training data.')

    # Configuration for the simulation tasks
    group = parser.add_argument_group(title='Chemistry Settings',
                                      description='Settings related to quantum chemistry. Only used by NWChem for now')
    group.add_argument('--node-size-map', nargs='+', default=(np.inf,), type=int,
                       help='Defines a relationship between system size and number of nodes required. '
                            'Each member of the list is a number of electrons. We determine the number of nodes required '
                            'by finding the index of the first item larger than the number of electrons for a system, '
                            'then raising two to that index. E.g., items smaller second entry but larger than the first '
                            'run on 2^1==2 nodes.')

    # Parameters related to training the models
    group = parser.add_argument_group(title="Training Settings")
    group.add_argument("--num-epochs", type=int, default=32, help="Maximum number of training epochs")
    group.add_argument("--ensemble-size", type=int, default=8, help="Number of models to train to create ensemble")
    group.add_argument("--retrain-freq", type=int, default=10,
                       help="Restart training after this many new training points")
    group.add_argument('--huber-deltas', type=float, default=(0.1, 10), nargs=2,
                       help="Huber delta for the energy and forces")
    group.add_argument('--max-force', type=float, default=None, help='Maximum force allowed in training set. Used to screen out unrealistic structures')
    group.add_argument('--learning-rate', type=float, default=1e-3, help='Learning rate for the model training')
    group.add_argument('--patience', type=int, default=8, help='How many steps to wait before reducing learning rate')

    # Parameters related to sampling for new structures
    group = parser.add_argument_group(title="Sampling Settings")
    group.add_argument("--sampling-method", choices=['md', 'mhm', 'mctbp'], default='md', help='Method used to sample structures')
    group.add_argument("--num-samplers", type=int, default=1, help="Number of agents to use to sample structures")
    group.add_argument("--min-run-length", type=int, default=1,
                       help="Minimum timesteps to run sampling calculations.")
    group.add_argument("--max-run-length", type=int, default=100,
                       help="Maximum timesteps to run sampling calculations.")
    group.add_argument("--num-frames", type=int, default=50, help="Number of frames to return per sampling run")
    group.add_argument("--energy-tolerance", type=float, default=0.1,
                       help="Maximum allowable energy different to accept results of sampling run.")
    group.add_argument("--dynamics-temp", type=float, default=100,
                       help="Initial temperature for molecular dynamics run. Only applicable to MD sampling")

    # Parameters related to active learning
    group = parser.add_argument_group(title='Scheduling', description='Settings related to how we schedule active learning tasks')
    group.add_argument('--infer-chunk-size', type=int, default=100,
                       help='Number of structures to send together')
    group.add_argument('--infer-pool-size', type=int, default=2,
                       help='Number of inference chunks to complete before picking next tasks')
    group.add_argument('--queue-length', type=int, default=8,
                       help='Target number of audit tasks to have waiting to be run.')
    group.add_argument('--queue-tolerance', type=float, default=0.2,
                       help='Fraction audit queue can vary before we reallocate resources.')

    # Parameters related to ProxyStore
    known_ps = [None, 'redis', 'file', 'globus']
    group = parser.add_argument_group(title='ProxyStore', description='Settings related to ProxyStore')
    group.add_argument('--simulate-ps-backend', default="file", choices=known_ps,
                       help='ProxyStore backend to use with "simulate" topic')
    group.add_argument('--sample-ps-backend', default="file", choices=known_ps,
                       help='ProxyStore backend to use with "sample" topic')
    group.add_argument('--train-ps-backend', default="file", choices=known_ps,
                       help='ProxyStore backend to use with "train" topic')
    group.add_argument('--ps-threshold', default=1000, type=int,
                       help='Min size in bytes for transferring objects via ProxyStore')
    group.add_argument('--ps-globus-config', default=None,
                       help='Globus Endpoint config file to use with the ProxyStore Globus backend')
    group.add_argument('--no-proxies', action='store_true', help='Skip making any proxies.')

    # Parse the arguments
    args = parser.parse_args()
    run_params = args.__dict__

    # Check that the dataset exists
    with connect(args.training_set) as db:
        assert len(db) > 0, f'No entries in {args.training_set}'
        pass

    # Get the hash of the training data and model
    with open(args.training_set, 'rb') as fp:
        run_params['data_hash'] = hashlib.sha256(fp.read()).hexdigest()
    with open(args.starting_model, 'rb') as fp:
        run_params['model_hash'] = hashlib.sha256(fp.read()).hexdigest()

    # Make the calculator
    if args.calculator == 'dft':
        calc = dict(calc='psi4', method='pbe0', basis='aug-cc-pvdz', num_threads=64)
    elif args.calculator == 'ttm':
        from ttm.ase import TTMCalculator
        calc = TTMCalculator()
    elif args.calculator == 'mp2':
        # Use NWChem and run MP2//AVTZ
        calc = NWChem(
            memory=f'{memory_per_node / cores_per_node:.1f} gb',
            basis={'*': 'aug-cc-pvtz'},
            basispar='spherical',
            set={
                'lindep:n_dep': 0,
                'cphf:maxsub': 95,
                'mp2:aotol2e fock': '1d-14',
                'mp2:aotol2e': '1d-14',
                'mp2:backtol': '1d-14',
                'cphf:maxiter': 999,
                'cphf:thresh': '6.49d-5',
                'int:acc_std': '1d-16'
            },
            scf={
                'maxiter': 99,
                'tol2e': '1d-15',
            },
            mp2={'freeze': 'atomic'},
            theory='mp2',
            pretasks=[{
                'theory': 'dft',
                'dft': {
                    'xc': 'hfexch',
                    'maxiter': 50,
                },
                'set': {
                    'quickguess': 't',
                    'fock:densityscreen': 'f',
                    'lindep:n_dep': 0,
                }
            }],
            # Note: Parsl sets --ntasks-per-node=1 in #SBATCH. For some reason, --ntasks in srun overrides it
            #  The function which executes this function will replace "FFF_NUM_NODES" and other parts with actual values
            command=(f'srun -N FFF_NUM_NODES '  
                     f'--ntasks=FFF_TOTAL_RANKS '
                     f'--export=ALL,OMP_NUM_THREADS={1} '
                     f'--ntasks-per-node=FFF_RANKS_PER_NODE '
                     # Note: Parsl sets --ntasks-per-node=1 in #SBATCH. For some reason, --ntasks in srun overrides it
                     '--cpu-bind=cores shifter nwchem PREFIX.nwi > PREFIX.nwo'),
        )
    else:
        raise ValueError(f'Calculator not yet supported: {args.calculator}')

    # Prepare the output directory and logger
    start_time = datetime.utcnow()
    params_hash = hashlib.sha256(json.dumps(run_params).encode()).hexdigest()[:6]
    out_dir = Path('runs') / f'{args.calculator}-{args.sampling_method}-{start_time.strftime("%y%b%d-%H%M%S")}-{params_hash}'
    out_dir.mkdir(parents=True)

    # Make a copy of the training data
    train_path = out_dir / 'train.db'
    shutil.copyfile(args.training_set, train_path)

    # Set up the logging
    handlers = [logging.FileHandler(out_dir / 'runtime.log'), logging.StreamHandler(sys.stdout)]


    class ParslFilter(logging.Filter):
        """Filter out Parsl debug logs"""

        def filter(self, record):
            return not (record.levelno == logging.DEBUG and '/parsl/' in record.pathname)


    for h in handlers:
        h.addFilter(ParslFilter())

    logging.basicConfig(format='%(asctime)s - %(name)s - %(levelname)s - %(message)s',
                        level=logging.INFO, handlers=handlers)

    logger.info(f'Run directory: {out_dir}')
    with open(out_dir / 'runparams.json', 'w') as fp:
        json.dump(run_params, fp)

    # Load in the model
    starting_model = torch.load(args.starting_model, map_location='cpu')
    logger.info(f'Loaded model from {Path(args.starting_model).resolve()}')
    shutil.copyfile(args.starting_model, out_dir / 'starting_model.pth')

    # Make the PS scratch directory
    ps_file_dir = out_dir / 'proxy-store'
    ps_file_dir.mkdir()

    # Init only the required ProxyStore backends
    ps_backends = {args.simulate_ps_backend, args.sample_ps_backend, args.train_ps_backend}
    logger.info(f'Initializing ProxyStore backends: {ps_backends}')
    if 'redis' in ps_backends:
        store = Store(name='redis', connector=RedisConnector(hostname=args.redishost, port=args.redisport), metrics=True)
        register_store(store)
    if 'file' in ps_backends:
        store = Store(name='file', connector=FileConnector(store_dir=str(ps_file_dir.absolute())), metrics=True)
        register_store(store)
    if 'globus' in ps_backends:
        if args.ps_globus_config is None:
            raise ValueError('Must specify --ps-globus-config to use the Globus ProxyStore backend')
        endpoints = GlobusEndpoints.from_json(args.ps_globus_config)
        store = Store(name='globus', connector=GlobusConnector(endpoints=endpoints, timeout=600), metrics=True)
        register_store(store)
    ps_names = {'simulate': args.simulate_ps_backend, 'sample': args.sample_ps_backend,
                'train': args.train_ps_backend, 'infer': args.train_ps_backend}
    if args.no_proxies:
        ps_names = {}
        logger.info('Not making any proxies')

    # Connect to the redis server
    queues = RedisQueues(hostname=args.redishost,
                         port=args.redisport,
                         prefix=start_time.strftime("%d%b%y-%H%M%S"),
                         topics=['simulate', 'sample', 'train', 'infer'],
                         serialization_method='pickle',
                         keep_inputs=False,
                         proxystore_name=ps_names,
                         proxystore_threshold=args.ps_threshold)


    # Apply wrappers to functions that will be used to fix certain requirements
    def _wrap(func, **kwargs):
        out = partial(func, **kwargs)
        update_wrapper(out, func)
        return out


    schnet = GCSchNetForcefield()

    my_train_schnet = _wrap(schnet.train, num_epochs=args.num_epochs, device='cuda',
                            patience=args.patience, reset_weights=False,
                            learning_rate=args.learning_rate,
                            huber_deltas=args.huber_deltas)
    my_eval_schnet = _wrap(schnet.evaluate, device='cuda')
    my_run_simulation = _wrap(run_calculator, calc=calc, temp_path=scratch_path, ranks_per_node=cores_per_node)

    # Determine which sampling method to use
    sampler_kwargs = {}
    if args.sampling_method == 'md':
        sampler = MolecularDynamics()
        sampler_kwargs = {'timestep': 0.1, 'log_interval': 10, 'temperature': args.dynamics_temp}
    elif args.sampling_method == 'mctbp':
        sampler = MCTBP()
    elif args.sampling_method == 'mhm':
        mhm_dir = out_dir / 'mhm'
        mhm_dir.mkdir()
        sampler = MHMSampler(scratch_dir=mhm_dir)
    else:
        raise ValueError(f'Sampling method not supported: {args.sampling_method}')

    if args.num_sampling_workers > 0:  # Run sampling on GPU if sampling workers are used
        sampler_kwargs['device'] = 'cuda'
    my_run_dynamics = _wrap(sampler.run_sampling, **sampler_kwargs)

    # Create the task server
    cpu_methods = [my_run_simulation]
    gpu_methods = [my_train_schnet, my_eval_schnet]
    if args.num_sampling_workers > 0:
        logger.info('Deploying sampling tasks on GPUs')
        gpu_methods.append(my_run_dynamics)
    else:
        logger.info('Deploying sampling tasks on CPUs')
        cpu_methods.append(my_run_dynamics)

    if args.parsl:
        import config as parsl_configs
        from colmena.task_server import ParslTaskServer

        # Make the config by looking it up from the frame
        config = getattr(parsl_configs, args.parsl_site)(str(out_dir))

        if args.parsl_site == "local":
            methods = [my_train_schnet, my_eval_schnet, my_run_dynamics, my_run_simulation]
        else:
            # Assign tasks to the appropriate executor
            methods = [(f, {'executors': ['gpu']}) for f in gpu_methods]
            methods.extend([(f, {'executors': ['cpu']}) for f in cpu_methods])

        # Create the server
        doer = ParslTaskServer(methods, queues, config)
    else:
        fx_client = GCClient()  # Authenticate with FuncX
        task_map = dict((f, args.ml_endpoint) for f in gpu_methods)
        task_map.update(dict((f, args.qc_endpoint) for f in cpu_methods))
        doer = GlobusComputeTaskServer(task_map, fx_client, queues)

    # Create the thinker
    thinker = Thinker(
        queues,
        out_dir=out_dir,
        db_path=train_path,
        search_path=Path(args.search_space),
        model=starting_model,
        infer_chunk_size=args.infer_chunk_size,
        infer_pool_size=args.infer_pool_size,
        n_to_run=args.num_to_run,
        n_models=args.ensemble_size,
        n_qc_workers=args.num_qc_workers,
<<<<<<< HEAD
        node_size_map=args.node_size_map,
=======
>>>>>>> 8d13ea2a
        n_sampling_workers=args.num_sampling_workers,
        energy_tolerance=args.energy_tolerance,
        min_run_length=args.min_run_length,
        max_run_length=args.max_run_length,
        samples_per_run=args.num_frames,
        retrain_freq=args.retrain_freq,
        ps_names=ps_names,
        max_force=args.max_force,
        queue_length=args.queue_length,
        queue_tolerance=args.queue_tolerance,
    )
    logging.info('Created the method server and task generator')

    try:
        # Launch the servers
        doer.start()
        thinker.start()
        logging.info('Launched the servers')

        # Wait for the task generator to complete
        thinker.join()
        logging.info('Task generator has completed')
    finally:
        queues.send_kill_signal()

    # Wait for the method server to complete
    doer.join()
    logging.info('Task server has completed')

    # Cleanup ProxyStore backends (i.e., delete objects on the filesystem
    # for file/globus backends)
    for ps_backend in ps_backends:
        if ps_backend is not None:
            ps.store.get_store(ps_backend).close()
    logging.info('ProxyStores cleaned. Exiting now')

    # Mark that everything completed correctly
    with open(out_dir / 'done', 'w') as fp:
        print('done', file=fp)<|MERGE_RESOLUTION|>--- conflicted
+++ resolved
@@ -142,10 +142,7 @@
             n_to_run: int,
             n_models: int,
             n_qc_workers: int,
-<<<<<<< HEAD
             node_size_map: list[int],
-=======
->>>>>>> 8d13ea2a
             n_sampling_workers: int,
             queue_length: int,
             queue_tolerance: float,
@@ -716,11 +713,7 @@
             else:
                 self.logger.info('Running low on simulation tasks. Restarting sampling')
                 self.rec.reallocate(None, 'sample', self.n_sampling_workers)  # Should complete immediately
-<<<<<<< HEAD
         self.rec.release('simulate', result.resources.node_count)
-=======
-        self.rec.release('simulate', 1)
->>>>>>> 8d13ea2a
 
         # Store the result in the database if successful
         task_type = result.task_info['task_type']
@@ -1108,10 +1101,7 @@
         n_to_run=args.num_to_run,
         n_models=args.ensemble_size,
         n_qc_workers=args.num_qc_workers,
-<<<<<<< HEAD
         node_size_map=args.node_size_map,
-=======
->>>>>>> 8d13ea2a
         n_sampling_workers=args.num_sampling_workers,
         energy_tolerance=args.energy_tolerance,
         min_run_length=args.min_run_length,
