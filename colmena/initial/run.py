from functools import partial, update_wrapper
from threading import Event, Lock
from collections import deque
from dataclasses import dataclass
from datetime import datetime
from random import choice, shuffle
from pathlib import Path
from typing import Dict
import hashlib
import logging
import argparse
import shutil
import json
import sys

import ase
from ase.db import connect
from ase.md.velocitydistribution import MaxwellBoltzmannDistribution
from colmena.models import Result
from colmena.redis.queue import ClientQueues, make_queue_pairs
from colmena.thinker import BaseThinker, event_responder, result_processor, ResourceCounter, task_submitter
from colmena.task_server.funcx import FuncXTaskServer
from funcx import FuncXClient
from torch import nn
import proxystore as ps
import numpy as np
import torch

from fff.learning.spk import TorchMessage, SPKCalculatorMessage, train_schnet, evaluate_schnet
from fff.simulation import run_calculator
from fff.simulation.md import run_dynamics
from fff.simulation.utils import read_from_string, write_to_string

logger = logging.getLogger('main')
calc = dict(calc='psi4', method='b3lyp-d3', basis='6-31g', num_threads=64)


@dataclass
class Trajectory:
    """Tracks the state of searching along individual trajectories

    We mark the starting point, the last point produced from sampling,
    and the last point we produced that has been validated
    """
    starting: ase.Atoms  # Starting point of the trajectory
    last_validated: ase.Atoms = None  # Last validated point on the trajectory
    current: ase.Atoms = None  # Last point produced along the trajectory
    validated: bool = True  # Whether `current` has been validated
    running: bool = False  # Whether the trajectory is running

    def __post_init__(self):
        self.last_validated = self.current = self.starting

    @property
    def eligible(self):
        """Whether this trajectory is eligible for selecting as a simpling calculation"""
        return self.validated and not self.running

    def set_validation(self, success: bool):
        """Set whether the trajectory was successfully validated

        Args:
            success: Whether the validation was successful
        """
        if success:
            self.last_validated = self.current  # Move the last validated forward
        self.validated = True


@dataclass
class SimulationTask:
    atoms: ase.Atoms  # Structure to be run
    traj_id: int  # Which trajectory this came from
    ml_eng: float  # Energy predicted from machine learning model
    ml_std: float | None = None  # Uncertainty of the model


class Thinker(BaseThinker):
    """Class that schedules work on the HPC"""

    def __init__(
            self,
            queues: ClientQueues,
            out_dir: Path,
            db_path: Path,
            search_path: Path,
            model: nn.Module,
            energy_tolerance: float,
            infer_chunk_size: int,
            infer_pool_size: int,
            n_to_run: int,
            n_models: int,
            n_qc_workers: int,
            retrain_freq: int,
            ps_names: Dict[str, str],
    ):
        """
        Args:
            queues: Queues to send and receive work
            out_dir: Directory in which to write output files
            db_path: Path to the training data which has been collected so far
            search_path: Path to a databases of geometries to use for searching
            model: Initial model being trained. All further models will be trained using these starting weights
            infer_chunk_size: Number of structures to evaluate per each inference task
            infer_pool_size: Number of inference chunks to perform before selecting new tasks
            n_to_run: Number of simulations to run
            n_models: Number of models to train in the ensemble
            n_simulators: Number of workers to set aside for simulation
            n_samplers: Number of workers to set aside for sampling structures
            energy_tolerance: How large of an energy difference to accept when auditing
            retrain_freq: How often to trigger retraining
            ps_names: Mapping of task type to ProxyStore object associated with it
        """
        # Make the resource tracker
        #  For now, we only control resources over how many samplers are run at a time
        rec = ResourceCounter(n_qc_workers, ['sample', 'simulate'])
        super().__init__(queues, resource_counter=rec)

        # Save key configuration
        self.n_qc_workers = n_qc_workers
        self.db_path = db_path
        self.starting_model = model
        self.ps_names = ps_names
        self.n_models = n_models
        self.out_dir = out_dir
        self.energy_tolerance = energy_tolerance
        self.num_to_run = n_to_run
        self.infer_chunk_size = infer_chunk_size
        self.infer_pool_size = infer_pool_size
        self.retrain_freq = retrain_freq

        # Load in the search space
        with connect(search_path) as db:
            self.search_space = [Trajectory(x.toatoms()) for x in db.select('')]
        self.logger.info(f'Loaded a search space of {len(self.search_space)} geometries at {search_path}')

        # State that evolves as we run
        self.training_round = 0
        self.inference_round = 0
        self.num_complete = 0

        # Storage for inference tasks and results
        self.inference_pool: list[ase.Atoms] = []  # List of objects ready for inference
        self.inference_results: dict[int, tuple[list[ase.Atoms], list[Result | None]]] = {}  # Results from inf batches
        self.inference_complete: list[tuple[list[ase.Atoms], list[Result]]] = []  # Complete, successful inf batches

        # Create a proxy for the starting model. It never changes
        #  We store it as a TorchMessage object which can be deserialized more easily
        train_store = ps.store.get_store(self.ps_names['train'])
        self.starting_model_proxy = train_store.proxy(TorchMessage(self.starting_model))

        # Create a proxy for the "active" model that we'll use to generate trajectories
        sample_store = ps.store.get_store(self.ps_names['sample'])
        self.active_model_proxy = sample_store.proxy(SPKCalculatorMessage(self.starting_model))

        # Proxies for the inference models
        self.inference_proxies: list[ps.proxy.Proxy | None] = [None] * self.n_models  # None until first trained

        # Coordination between threads
        #  Communication from the training tasks
        self.training_incomplete = 0  # Number of training tasks are are incomplete
        self.start_training = Event()  # Starts training on the latest data
        self.training_complete = Event()
        self.active_updated = False  # Whether the active model has already been updated for this batch
        self.sampling_ready = Event()  # Starts sampling only after the first models are read
        self.inference_ready = Event()  # Starts inference only after all models are ready

        #  Coordination between sampling and simulation
        self.has_tasks = Event()  # Whether there are tasks ready to submit
        self.task_queue_audit: list[SimulationTask] = []  # Tasks for checking trajectories
        self.task_queue_active: deque[SimulationTask] = deque(maxlen=self.num_to_run)  # Tasks for best training data
        self.task_queue_lock = Lock()  # Locks both of the task queues
        self.reallocating = Event()  # Marks that we are re-allocating resources

        # Initialize the system settings
        self.start_training.set()  # Start by training the model
        self.rec.reallocate(None, 'sample', n_qc_workers)  # Start with all devoted to sampling

    @event_responder(event_name='start_training')
    def train_models(self):
        """Submit the models to be retrained"""
        self.training_complete.clear()
        self.training_round += 1
        self.logger.info(f'Started training batch {self.training_round}')
        self.active_updated = False

        # Load in the training dataset
        with connect(self.db_path) as db:
            logger.info(f'Connected to a database with {len(db)} entries at {self.db_path}')
            all_examples = np.array([x.toatoms() for x in db.select("")], dtype=object)
        self.logger.info(f'Loaded {len(all_examples)} training examples')

        # Send off the models to be trained
        for i in range(self.n_models):
            # Sample the dataset with replacement
            subset = np.random.choice(all_examples, size=len(all_examples), replace=True)

            # Send a training job
            self.queues.send_inputs(
                self.starting_model_proxy, subset,
                method='train_schnet',
                topic='train',
                task_info={'model_id': i, 'training_round': self.training_round},
            )
            self.training_incomplete += 1

    @result_processor(topic='train')
    def store_models(self, result: Result):
        """Store a model once it finishes updating"""
        self.logger.info('TIMING - Start store_models')
        model_id = result.task_info["model_id"]
        self.logger.info(f'Received result from model {model_id}. Success: {result.success}')

        # Save the result to disk
        with open(self.out_dir / 'training-results.json', 'a') as fp:
            print(result.json(exclude={'inputs', 'value'}), file=fp)

        # Save the model to disk
        if result.success:
            # Unpack the result and training history
            model_msg, train_log = result.value

            # Store the result to disk
            model_dir = self.out_dir / 'models'
            model_dir.mkdir(exist_ok=True)
            model_path = model_dir / f'model-{model_id}-round-{self.training_round}'
            with open(model_path, 'wb') as fp:
                torch.save(model_msg.get_model(), fp)
            self.logger.info(f'Saved model to: {model_path}')

            # Save the training data
            with open(self.out_dir / 'training-history.json', 'a') as fp:
                print(json.dumps(train_log.to_dict(orient='list')), file=fp)

            # Update the "active" model
            if not self.active_updated:
                # Update the active model
                sample_store = ps.store.get_store(self.ps_names['sample'])
                sample_store.evict(ps.proxy.get_key(self.active_model_proxy))
                self.active_model_proxy = sample_store.proxy(SPKCalculatorMessage(model_msg.get_model()))
                self.active_updated = True
                self.logger.info('Updated the active model')

                # Signals that inference can start now that we've saved one model
                self.sampling_ready.set()

            # Evict the previous inference model
            inf_store = ps.store.get_store(self.ps_names['train'])
            prev_model = self.inference_proxies[model_id]
            if prev_model is not None:
                prev_key = ps.proxy.get_key(prev_model)
                inf_store.evict(prev_key)
                self.logger.info(f'Evicted the previous model for model {model_id}')

            # Store the next model
            self.inference_proxies[model_id] = inf_store.proxy(model_msg)
            self.logger.info(f'Stored the proxy for model {model_id}')

            # Check if we have a full batch of models
            if not any(x is None for x in self.inference_proxies):
                self.inference_ready.set()
                self.logger.info('Triggered inference to start')

        # Check whether training is complete
        self.training_incomplete -= 1
        if self.training_incomplete == 0:
            self.logger.info('All models are trained. Marking that training is complete')
            self.training_complete.set()
        else:
            self.logger.info(f'{self.training_incomplete} models left to train')

        self.logger.info('TIMING - End store_models')

    @task_submitter(task_type='sample')
    def submit_sampler(self):
        """Perform molecular dynamics to generate new structures"""
        self.logger.info('TIMING - Start submit_sampler')
        self.sampling_ready.wait()

        # Pick randomly from the eligible trajectories
        traj_id = choice([i for i, x in enumerate(self.search_space) if x.eligible])

        # Start from the last validated structure in the series
        starting_point = self.search_space[traj_id].last_validated
        self.search_space[traj_id].running = True  # Mark that we're already running this structure

        # Give it some velocity if there is not
        if starting_point.get_velocities().max() < 1e-6:
            self.logger.info(f'Starting from the first step. Initializing temperature')
            MaxwellBoltzmannDistribution(starting_point, temperature_K=100, rng=np.random.RandomState(traj_id))

        # Submit it with the latest model
        self.queues.send_inputs(
            starting_point, self.active_model_proxy,
            method='run_dynamics',
            topic='sample',
            task_info={'traj_id': traj_id}
        )
        self.logger.info('TIMING - Finish submit_sampler')
        
    def _log_queue_sizes(self):
        """Log the size fo the result queues"""
        log_msg = 'Selecting from ' + ', '.join(log_msg)
        self.logger.info(f'Queue sizes - Audit: {len(self.task_queue_audit)}, Active: {len(self.task_queue_active)}')

    @result_processor(topic='sample')
    def store_sampling_results(self, result: Result):
        """Store the results of a sampling run"""
        self.logger.info('TIMING - Start store_sampling_results')

        traj_id = result.task_info['traj_id']
        self.logger.info(f'Received sampling result for trajectory {traj_id}. Success: {result.success}')

        # Determine whether we shold re-allocate resources
        if len(self.task_queue_audit) > self.n_qc_workers * 2 and \
                self.rec.allocated_slots('sample') > 0 and \
                not self.reallocating.is_set():
            self.reallocating.set()
            self.logger.info('We have enough sampling tasks, reallocating resources to simulation')
            self.rec.reallocate('sample', 'simulate', 1, block=False, callback=self.reallocating.clear)
        self.rec.release('sample', 1)

        # Mark that we are done running this trajectory, but it is not validated
        self.search_space[traj_id].validated = False
        self.search_space[traj_id].running = False

        # If successful, submit the structures for auditing
        if result.success:
            traj = result.value
            self.logger.info(f'Produced {len(traj)} new structures')
            
            # Save how many were produced
            result.task_info['num_produced'] = len(traj) - 1  # First was the initial structure

            # Add the latest one to the audit list
            with self.task_queue_lock:
                self.task_queue_audit.append(SimulationTask(
                    atoms=traj[-1], traj_id=traj_id, ml_eng=traj[-1].get_potential_energy()
                ))
                self.has_tasks.set()
            self._log_queue_sizes()

            # Add the rest to the list of inference tasks to be completed
            self.submit_inference(traj[1:-1], traj_id)
            
        # Save the result to disk
        with open(self.out_dir / 'sampling-results.json', 'a') as fp:
            print(result.json(exclude={'inputs', 'value'}), file=fp)

        self.logger.info('TIMING - Finish store_sampling_results')

    def submit_inference(self, candidates: list[ase.Atoms], traj_id: int):
        """Submit a list of tasks for inference

        Called by the class which stores new structures (i.e., not its own agent)

        Args:
            candidates: List of structures to be submitted
            traj_id: Trajectory ID for
        """

        # Store the trajectory ID as information about the atoms object
        for a in candidates:
            a.info['traj_id'] = traj_id

        # Extend the current list of candidates
        self.inference_pool.extend(candidates)
        self.logger.info(f'Inference pool now has {len(self.inference_pool)} candidates')

        # Submit inference chunks if possible
        while len(self.inference_pool) > self.infer_chunk_size and self.inference_ready.is_set():
            # Split off a chunk
            inf_chunk = self.inference_pool[:self.infer_chunk_size]
            del self.inference_pool[:self.infer_chunk_size]

            # Prepare storage for the outputs
            #  Includes a list of the structures and a placeholder for the results
            self.inference_results[self.inference_round] = (inf_chunk, [None] * self.n_models)

            # Submit inference for each model
            for model_id, model_msg in enumerate(self.inference_proxies):
                # TODO (wardlt): Proxy the inference chunk?
                self.queues.send_inputs(
                    model_msg, inf_chunk, method='evaluate_schnet', topic='infer',
                    task_info={'model_id': model_id, 'infer_id': self.inference_round}
                )

            # Increment the inference chunk ID
            self.logger.info(f'Submitted inference round {self.inference_round}')
            self.inference_round += 1

    @result_processor(topic='infer')
    def store_inference(self, result: Result):
        """Collect the results from inference tasks.

        Once all models from an inference batch have completed, check if all were successful.
        Once enough inference batches have completed successfully, pick the next round of tasks"""

        self.logger.info('TIMING - Start collect_inference')
        # Get the batch information
        infer_id = result.task_info['infer_id']
        model_id = result.task_info['model_id']
        self.logger.info(f'Received inference batch {infer_id} model {model_id}. Success: {result.success}')

        # Store the results to disk
        with open(self.out_dir / 'inference-results.json', 'a') as fp:
            print(result.json(exclude={'value', 'inputs'}), file=fp)

        # If first result from batch, create storage
        my_batch = self.inference_results[infer_id]

        # Allocate the result in the appropriate spot
        my_batch[1][model_id] = result
        num_complete = sum(x is not None for x in my_batch[1])
        self.logger.info(f'Completed inference from {num_complete}/{self.n_models} models')

        # Check if all results are complete
        if num_complete == self.n_models:
            # If so, remove it from the dictionary holding results
            del self.inference_results[infer_id]

            # If all were successful, add it to the ready queue
            all_success = all(x.success for x in my_batch[1])
            self.logger.info(f'All results from {infer_id} have finished. All successful: {all_success}')
            if all_success:
                self.inference_complete.append(my_batch)
                self.logger.info(f'Completed {len(self.inference_complete)}/{self.infer_pool_size} inference batches')

        # If enough batches have completed, create a new task pool
        if len(self.inference_complete) >= self.infer_pool_size:
            self.logger.info('Selecting new tasks using active learning')

            # Consolidate the structures and predictions across batches
            all_strcs = []
            all_preds = []
            all_traj_id = []
            for strcs, preds in self.inference_complete:
                all_strcs.extend(strcs)
                all_traj_id.extend([s.info['traj_id'] for s in strcs])  # Store the trajectory IDs

                # Store the energy predictions. They are the first return value
                #  We make them into a (n_strcs x n_models) array below
                all_preds.append(np.array([p.value[0] for p in preds]).T)
            all_preds = np.vstack(all_preds)  # Combine
            self.logger.info(f'Consolidated an {all_preds.shape} array of {len(all_strcs)} choices to select from')

            # Clear the inference list now that we're done
            self.inference_complete.clear()

            # Perform the active learning step
            selected_structures = self._select_structures(all_strcs, all_preds, all_traj_id)
            self.logger.info(f'Selected a set of {len(selected_structures)} updated structures')

            # Update the task list
            with self.task_queue_lock:
                self.task_queue_active.extend(selected_structures)
            self.logger.info('Updated task queue')
            self._log_queue_sizes()
        self.logger.info('TIMING - Finish collect_inference')

    def _select_structures(self, structures: list[ase.Atoms], energies: np.ndarray, traj_ids: list[int]) \
            -> list[SimulationTask]:
        """Select a list of structures for the next batch

        Number of structures is set by ``self.n_to_run``

        Args:
            structures: List of structures to chose from
            energies: Energies predicted for each structure by each model
            traj_ids: ID for the trajectories from which each structure was sampled
        Returns:
            Top list of structures to run
        """

        # Compute the standard deviation of energy per atom across each model
        n_atoms = np.array([len(a) for a in structures])
        energy_std = np.std(np.divide(energies, n_atoms[:, None]), axis=1)

        # Make the structures and traj_ids a ndarray so we can slice it easier
        structures = np.array(structures, dtype=object)
        traj_ids = np.array(traj_ids)

        # Gradually add a list of molecules
        output = []
        while len(output) < self.num_to_run and len(structures) > 2:  # Need at least a few structures to pick from
            # Select the most uncertain structures
            worst_pred_ind = np.argmax(energy_std)
            output.append(SimulationTask(
                atoms=structures[worst_pred_ind],
                traj_id=int(traj_ids[worst_pred_ind]),  # Ensure it is a JSON-compatible int
                ml_eng=energies[worst_pred_ind, :].mean(),
                ml_std=energy_std[worst_pred_ind],
            ))

            # Remove the 5% of predictions that are most correlated to this one
            #  We compute the correlation coefficient "by hand" to only compute it against one row
            energies_minus_mean = energies - energies.mean(axis=1, keepdims=True)  # x - x_mean for each row
            assert energies_minus_mean.mean(axis=1).max() < 1e-6, "Messed up the mean computation"
            worst_energies = energies_minus_mean[worst_pred_ind, :]
            corr = (np.dot(energies_minus_mean, worst_energies) /
                    np.sqrt(np.power(energies_minus_mean, 2).sum(axis=1)
                            * np.power(worst_energies, 2).sum()))

            #  Use argpartition to find the 95% that are least correlated
            worst_to_exclude = int(len(structures) * 0.05) + 1
            sorted_corrs = np.argpartition(-np.abs(corr), kth=worst_to_exclude)  # largest corrs up front
            to_pick = sorted_corrs[worst_to_exclude:]
            assert worst_pred_ind not in to_pick, "You got the sorting backwards"

            #  Remove these tasks from the list
            energy_std = energy_std[to_pick]
            energies = energies[to_pick, :]
            traj_ids = traj_ids[to_pick]
            structures = structures[to_pick]

        return output

    @task_submitter(task_type="simulate")
    def submit_simulation(self):
        """Submit a new simulation to check results from sampling/gather new training data"""

        # Get a simulation to run
        to_run = None
        task_type = None
        while to_run is None:
            self.has_tasks.wait()
            with self.task_queue_lock:  # Wait for another thread to add structures
                task_type = None

                # Enumerate the lists to choose from
                list_choices = [
                    ('audit', self.task_queue_audit, lambda: self.task_queue_audit.pop(0)),
                    ('active', self.task_queue_active, self.task_queue_active.popleft),
                ]
<<<<<<< HEAD

                # Print out how many we have to choose from
                log_msg = []
                for _task_type, _task_list, _ in list_choices:
                    log_msg.append(f'{len(_task_list)} {_task_type} tasks')
                log_msg = 'Selecting from ' + ', '.join(log_msg)
                self.logger.info(log_msg)

=======
                
                # Pick them from random
>>>>>>> f35fbbb8
                shuffle(list_choices)  # Shuffle them
                for _task_type, _task_list, _task_pull in list_choices:  # Iterate in the random order
                    if len(_task_list) > 0:
                        to_run = _task_pull()
                        task_type = _task_type
                        self._log_queue_sizes()
                        

            # If task_type is None, neither were picked
            if task_type is None:
                self.logger.info('No tasks are available to run. Waiting ...')
                self.has_tasks.clear()  # We don't have any tasks to run

        # Submit it
        self.logger.info(f'Selected a {task_type} to run next')
        atoms = to_run.atoms
        atoms.set_center_of_mass([0, 0, 0])
        xyz = write_to_string(atoms, 'xyz')
        self.queues.send_inputs(xyz, method='run_calculator', topic='simulate',
                                keep_inputs=True,  # The XYZ file is not big
                                task_info={'traj_id': to_run.traj_id, 'task_type': task_type,
                                           'ml_energy': to_run.ml_eng, 'xyz': xyz})

    @result_processor(topic='simulate')
    def store_simulation(self, result: Result):
        """Store the results from a simulation"""
        # Get the associated trajectory
        traj_id = result.task_info['traj_id']
        traj = self.search_space[traj_id]
        self.logger.info(f'Received a simulation from trajectory {traj_id}. Success: {result.success}')

        # Reallocate resources if the task queue is getting too small
        if len(self.task_queue_audit) < self.n_qc_workers and \
                self.rec.allocated_slots('simulate') > 0 and \
                not self.reallocating.is_set():
            self.reallocating.set()
            self.logger.info('Running low on simulation tasks. Reallocating to sampling')
            self.rec.reallocate('simulate', 'sample', 1, block=False, callback=self.reallocating.clear)
        self.rec.release('simulate', 1)

        # Store the result in the database if successful
        task_type = result.task_info['task_type']
        if result.success:
            # Store the simulation energy for later analysis
            atoms: ase.Atoms = read_from_string(result.value, 'json')
            dft_energy = atoms.get_potential_energy()
            result.task_info['dft_energy'] = dft_energy
            
            # If an audit calculation, check whether the energy is close to the ML prediction
            if task_type == 'audit':
                ml_eng = result.task_info['ml_energy']
                difference = abs(ml_eng - dft_energy) / len(atoms)
                was_successful = difference < self.energy_tolerance
                traj.set_validation(was_successful)
                self.logger.info(f'Audit for {traj_id} complete. Result: {was_successful}.'
                                 f' Difference: {difference:.3f} eV/atom')

            # Store in the training set
            with connect(self.db_path) as db:
                db.write(atoms, runtime=result.time_running)
            self.num_complete += 1
            self.logger.info(f'Finished {self.num_complete}/{self.num_to_run} structures')

            # Trigger actions based on number of tasks completed
            if self.num_complete % self.retrain_freq == 0:
                if self.training_complete.is_set():
                    self.logger.info('Sufficient data collected to retrain. Triggering training to restart.')
                    self.start_training.set()
                else:
                    self.logger.info('Sufficient data colleceted to retrain, but training is still underway')
            if self.num_complete >= self.num_to_run:
                self.done.set()

        elif task_type == 'audit':
            # If the calculation failed, we mark the validation as failed
            traj.set_validation(False)
            
        s# Write output to disk regardless of whether we were successful
        with open(self.out_dir / 'simulation-results.json', 'a') as fp:
            print(result.json(exclude={'value', 'inputs'}), file=fp)


if __name__ == '__main__':
    # User inputs
    parser = argparse.ArgumentParser()

    # Network configuration details
    group = parser.add_argument_group(title='Network Configuration',
                                      description='How to connect to the Redis task queues and task servers, etc')
    group.add_argument("--redishost", default="127.0.0.1", help="Address at which the redis server can be reached")
    group.add_argument("--redisport", default="6379", help="Port on which redis is available")

    # Computational infrastructure information
    group = parser.add_argument_group(title='Compute Infrastructure',
                                      description='Information about how to run the tasks')
    group.add_argument("--ml-endpoint", help='FuncX endpoint ID for model training and interface')
    group.add_argument("--qc-endpoint", help='FuncX endpoint ID for quantum chemistry')
    group.add_argument("--num-qc-workers", type=int, help="Number of workers performing chemistry tasks")
    group.add_argument("--parsl", action='store_true', help='Use Parsl instead of FuncX')

    # Problem configuration
    group = parser.add_argument_group(title='Problem Definition',
                                      description='Defining the search space, models and optimizers-related settings')
    group.add_argument('--starting-model', help='Path to the MPNN h5 files', required=True)
    group.add_argument('--training-set', help='Path to ASE DB used to train the initial models', required=True)
    group.add_argument('--search-space', help='Path to ASE DB of starting structures for molecular dynamics sampling',
                       required=True)
    group.add_argument('--num-to-run', default=100, type=int, help='Total number of simulations to perform')

    # Parameters related to training the models
    group = parser.add_argument_group(title="Training Settings")
    group.add_argument("--num-epochs", type=int, default=32, help="Maximum number of training epochs")
    group.add_argument("--ensemble-size", type=int, default=8, help="Number of models to train to create ensemble")
    group.add_argument("--retrain-freq", type=int, default=10,
                       help="Restart training after this many new training points")

    # Parameters related to sampling for new structures
    group = parser.add_argument_group(title="Sampling Settings")
    #  TODO (wardlt): Switch to using a different endpoint for simulation and sampling tasks?
    group.add_argument("--num-samplers", type=int, default=1, help="Number of agents to use to sample structures")
    group.add_argument("--run-length", type=int, default=100, help="How many timesteps to run sampling calculations."
                                                                   " Is the longest time between auditing states.")
    group.add_argument("--num-frames", type=int, default=50, help="Number of frames to return per sampling run")
    group.add_argument("--energy-tolerance", type=float, default=0.01,
                       help="Maximum allowable energy different to accept results of sampling run")

    # Parameters related to active learning
    group = parser.add_argument_group(title='Active Learning')
    group.add_argument('--infer-chunk-size', type=int, default=100,
                       help='Number of structures to send together')
    group.add_argument('--infer-pool-size', type=int, default=2,
                       help='Number of inference chunks to complete before picking next tasks')

    # Parameters related to gathering more training data
    #     group = parser.add_argument_group(title="Simulation Settings")
    #     group.add_argument("--num-simulators", default=1, type=int, help="Number of simulation workers")

    # Parameters related to ProxyStore
    known_ps = [None, 'redis', 'file', 'globus']
    group = parser.add_argument_group(title='ProxyStore', description='Settings related to ProxyStore')
    group.add_argument('--simulate-ps-backend', default="file", choices=known_ps,
                       help='ProxyStore backend to use with "simulate" topic')
    group.add_argument('--sample-ps-backend', default="file", choices=known_ps,
                       help='ProxyStore backend to use with "sample" topic')
    group.add_argument('--train-ps-backend', default="file", choices=known_ps,
                       help='ProxyStore backend to use with "train" topic')
    group.add_argument('--ps-threshold', default=1000, type=int,
                       help='Min size in bytes for transferring objects via ProxyStore')
    group.add_argument('--ps-globus-config', default=None,
                       help='Globus Endpoint config file to use with the ProxyStore Globus backend')

    # Parse the arguments
    args = parser.parse_args()
    run_params = args.__dict__

    # Check that the dataset exists
    with connect(args.training_set) as db:
        assert len(db) > 0
        pass

    # Prepare the output directory and logger
    start_time = datetime.utcnow()
    params_hash = hashlib.sha256(json.dumps(run_params).encode()).hexdigest()[:6]
    out_dir = Path('runs') / f'{start_time.strftime("%y%b%d-%H%M%S")}-{params_hash}'
    out_dir.mkdir(parents=True)

    # Make a copy of the training data
    train_path = out_dir / 'train.db'
    shutil.copyfile(args.training_set, train_path)

    # Set up the logging
    handlers = [logging.FileHandler(out_dir / 'runtime.log'), logging.StreamHandler(sys.stdout)]
    logging.basicConfig(format='%(asctime)s - %(name)s - %(levelname)s - %(message)s',
                        level=logging.INFO, handlers=handlers)
    logger.info(f'Run directory: {out_dir}')
    with open(out_dir / 'runparams.json', 'w') as fp:
        json.dump(run_params, fp)
    
    # Load in the model
    starting_model = torch.load(args.starting_model, map_location='cpu')
    logger.info(f'Loaded model from {Path(args.starting_model).resolve()}')

    # Make the PS scratch directory
    ps_file_dir = out_dir / 'proxy-store'
    ps_file_dir.mkdir()

    # Init only the required ProxyStore backends
    ps_backends = {args.simulate_ps_backend, args.sample_ps_backend, args.train_ps_backend}
    logger.info(f'Initializing ProxyStore backends: {ps_backends}')
    if 'redis' in ps_backends:
        ps.store.init_store(ps.store.STORES.REDIS, name='redis', hostname=args.redishost, port=args.redisport,
                            stats=True)
    if 'file' in ps_backends:
        ps.store.init_store(ps.store.STORES.FILE, name='file', store_dir=str(ps_file_dir.absolute()), stats=True)
    if 'globus' in ps_backends:
        if args.ps_globus_config is None:
            raise ValueError('Must specify --ps-globus-config to use the Globus ProxyStore backend')
        endpoints = ps.store.globus.GlobusEndpoints.from_json(args.ps_globus_config)
        ps.store.init_store(ps.store.STORES.GLOBUS, name='globus', endpoints=endpoints, stats=True, timeout=600)
    ps_names = {'simulate': args.simulate_ps_backend, 'sample': args.sample_ps_backend,
                'train': args.train_ps_backend}

    # Connect to the redis server
    client_queues, server_queues = make_queue_pairs(args.redishost,
                                                    name=start_time.strftime("%d%b%y-%H%M%S"),  # Avoid clashes
                                                    port=args.redisport,
                                                    topics=['simulate', 'sample', 'train', 'infer'],
                                                    serialization_method='pickle',
                                                    keep_inputs=False,
                                                    proxystore_name=ps_names,
                                                    proxystore_threshold=args.ps_threshold)

    # Apply wrappers to functions that will be used to fix certain requirments
    def _wrap(func, **kwargs):
        out = partial(func, **kwargs)
        update_wrapper(out, func)
        return out


    my_train_schnet = _wrap(train_schnet, num_epochs=args.num_epochs, device='cuda', patience=1, reset_weights=False)
    my_eval_schnet = _wrap(evaluate_schnet, device='cuda')
    my_run_dynamics = _wrap(run_dynamics, timestep=0.1, steps=args.run_length,
                            log_interval=max(1, args.run_length // args.num_frames), device='cpu')
    my_run_simulation = _wrap(run_calculator, calc=calc, temp_path=str(out_dir.absolute()))

    # Create the task server
    if args.parsl:
        from config import theta_debug_and_lambda
        from colmena.task_server import ParslTaskServer
        # Create the resource configuration
        config = theta_debug_and_lambda(str(out_dir))

        # Assign tasks to the appropriate executor
        methods = [(f, {'executors': ['v100']}) for f in [my_train_schnet, my_eval_schnet]]
        methods.extend([(f, {'executors': ['knl']}) for f in [my_run_simulation, my_run_dynamics]])

        # Create the server
        doer = ParslTaskServer(methods, server_queues, config)
    else:
        fx_client = FuncXClient()  # Authenticate with FuncX
        task_map = dict((f, args.ml_endpoint) for f in [my_train_schnet, my_eval_schnet])
        task_map.update(dict((f, args.qc_endpoint) for f in [my_run_simulation, my_run_dynamics]))
        doer = FuncXTaskServer(task_map, fx_client, server_queues)

    # Create the thinker
    thinker = Thinker(
        client_queues,
        out_dir=out_dir,
        db_path=train_path,
        search_path=Path(args.search_space),
        model=starting_model,
        infer_chunk_size=args.infer_chunk_size,
        infer_pool_size=args.infer_pool_size,
        n_to_run=args.num_to_run,
        n_models=args.ensemble_size,
        n_qc_workers=args.num_qc_workers,
        energy_tolerance=args.energy_tolerance,
        retrain_freq=args.retrain_freq,
        ps_names=ps_names
    )
    logging.info('Created the method server and task generator')

    try:
        # Launch the servers
        doer.start()
        thinker.start()
        logging.info('Launched the servers')

        # Wait for the task generator to complete
        thinker.join()
        logging.info('Task generator has completed')
    finally:
        client_queues.send_kill_signal()

    # Wait for the method server to complete
    doer.join()
    logging.info('Task server has completed')

    # Cleanup ProxyStore backends (i.e., delete objects on the filesystem
    # for file/globus backends)
    for ps_backend in ps_backends:
        if ps_backend is not None:
            ps.store.get_store(ps_backend).cleanup()
    logging.info('ProxyStores cleaned. Exiting now')<|MERGE_RESOLUTION|>--- conflicted
+++ resolved
@@ -532,26 +532,13 @@
                     ('audit', self.task_queue_audit, lambda: self.task_queue_audit.pop(0)),
                     ('active', self.task_queue_active, self.task_queue_active.popleft),
                 ]
-<<<<<<< HEAD
-
-                # Print out how many we have to choose from
-                log_msg = []
-                for _task_type, _task_list, _ in list_choices:
-                    log_msg.append(f'{len(_task_list)} {_task_type} tasks')
-                log_msg = 'Selecting from ' + ', '.join(log_msg)
-                self.logger.info(log_msg)
-
-=======
-                
-                # Pick them from random
->>>>>>> f35fbbb8
+
                 shuffle(list_choices)  # Shuffle them
                 for _task_type, _task_list, _task_pull in list_choices:  # Iterate in the random order
                     if len(_task_list) > 0:
                         to_run = _task_pull()
                         task_type = _task_type
                         self._log_queue_sizes()
-                        
 
             # If task_type is None, neither were picked
             if task_type is None:
