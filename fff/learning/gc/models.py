--- conflicted
+++ resolved
@@ -174,7 +174,6 @@
         zeros_(self.lin2.bias)
         zeros_(self.atom_ref.weight)
 
-<<<<<<< HEAD
     def set_reference_energy(self, element: str, energy: float):
         """Set the reference energy for an element
 
@@ -187,10 +186,7 @@
             z = data.atomic_numbers[element]
             self.atom_ref.weight[z] = energy
 
-    def forward(self, data):
-=======
     def forward(self, data, boxsize: float | None = None):
->>>>>>> b67441d0
         """
         Forward pass of the SchNet model
 
